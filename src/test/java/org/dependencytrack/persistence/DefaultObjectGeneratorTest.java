--- conflicted
+++ resolved
@@ -77,11 +77,7 @@
         Method method = generator.getClass().getDeclaredMethod("loadDefaultConfigProperties");
         method.setAccessible(true);
         method.invoke(generator);
-<<<<<<< HEAD
-        Assert.assertEquals(37, qm.getConfigProperties().size());
-=======
-        Assert.assertEquals(38, qm.getConfigProperties().size());
->>>>>>> 0baecf6b
+        Assert.assertEquals(39, qm.getConfigProperties().size());
     }
 
     @Test
